--- conflicted
+++ resolved
@@ -91,56 +91,23 @@
 static struct event *updateev;
 
 static unsigned int library_deferred_updates = 0;
-<<<<<<< HEAD
-// Avoid DOS attacks by caching the database value
-static time_t library_update_time = 0;
-
-static void
-library_update_time_set_deferred(void)
-{
-  if (library_deferred_updates++ != 0)
-    {
-      return;
-    }
-
-  // There is at least one change. Mark the database as outdated in
+
+static bool
+library_handle_deferred_updates(void)
+{
+  bool ret = (library_deferred_updates > 0);
+  if (ret)
+    {
+      DPRINTF(E_LOG, L_LIB, "Notify clients of database changes (%d changes)\n", library_deferred_updates);
   // case the scan does not complete.
   db_admin_setint64("db_update", (int64_t)time(NULL));
 }
 
-static void
-library_update_time_set(void)
-{
-  library_update_time = time(NULL);
-  db_admin_setint64("db_update", (int64_t)library_update_time);
-  library_deferred_updates = 0;
-  listener_notify(LISTENER_DATABASE);
-}
-
-static void
-library_handle_deferred_updates(void)
-{
-  if (!scanning && library_deferred_updates)
-    {
-      library_update_time_set();
-    }
-=======
-
-static bool
-library_handle_deferred_updates(void)
-{
-  bool ret = (library_deferred_updates > 0);
-
-  if (ret)
-    {
-      DPRINTF(E_LOG, L_LIB, "Notify clients of database changes (%d changes)\n", library_deferred_updates);
-
       library_deferred_updates = 0;
       db_admin_setint64("db_update", (int64_t)time(NULL));
     }
 
   return ret;
->>>>>>> 5ea4898a
 }
 
 static void
@@ -803,11 +770,7 @@
 void
 library_update_trigger(void)
 {
-<<<<<<< HEAD
-  library_update_time_set_deferred();
-=======
   int ret;
->>>>>>> 5ea4898a
 
   pthread_t current_thread = pthread_self();
   if (pthread_equal(current_thread, tid_library))
@@ -1026,12 +989,7 @@
 	sources[i]->disabled = 1;
     }
 
-<<<<<<< HEAD
   library_update_time = (time_t) db_admin_getint64("db_update");
-
-=======
->>>>>>> 5ea4898a
-  CHECK_NULL(L_LIB, cmdbase = commands_base_new(evbase_lib, NULL));
 
   CHECK_ERR(L_LIB, pthread_create(&tid_library, NULL, library, NULL));
 
